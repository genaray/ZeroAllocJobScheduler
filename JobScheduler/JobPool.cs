--- conflicted
+++ resolved
@@ -84,19 +84,13 @@
         _recycledIds = new(capacity);
         ManualResetEventPool = new(new ManualResetEventPolicy(), capacity);
 
-<<<<<<< HEAD
         for (int i = 0; i < capacity; i++)
         {
             ManualResetEventPool.Return(new(false));
             _jobs[i] = new Job(new(-1, -1), null, new(capacity - 1), null);
-=======
-        for (var i = 0; i < capacity; i++)
-        {
-            ManualResetEventPool.Return(new(false));
->>>>>>> d8efeedb
-        }
-    }
-    
+        }
+    }
+
     // A pool of handles to use for everything.
     private DefaultObjectPool<ManualResetEvent> ManualResetEventPool { get; }
 
