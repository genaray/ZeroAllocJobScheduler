--- conflicted
+++ resolved
@@ -88,15 +88,12 @@
     private readonly bool _strictAllocationMode;
     private readonly int _maxConcurrentJobs;
 
-<<<<<<< HEAD
     // temporary list for passing deps into JobPool
     private readonly List<JobId> _dependencyCache;
 
     // temporary list for passing deps into JobPool
     private readonly List<(JobId, IJob?)> _readyDependencyCache;
 
-=======
->>>>>>> d8efeedb
     /// <summary>
     /// Creates an instance of the <see cref="JobScheduler"/>
     /// </summary>
@@ -433,12 +430,8 @@
         {
             foreach (var job in QueuedJobs)
             {
-<<<<<<< HEAD
                 if (job.JobID == jobID)
-=======
-                if (job.JobHandle.JobId == jobID)
                 {
->>>>>>> d8efeedb
                     throw new InvalidOperationException($"Cannot wait on a job that is not flushed to the workers! Call {nameof(Flush)} first.");
                 }
             }
